from __future__ import absolute_import
from __future__ import print_function
import theano
import theano.tensor as T
import numpy as np
import warnings, time, copy

from . import optimizers
from . import objectives
from . import callbacks as cbks
from .utils.generic_utils import Progbar, printv
from .layers import containers
from six.moves import range

def standardize_y(y):
    if not hasattr(y, 'shape'):
        y = np.asarray(y)
    if len(y.shape) == 1:
        y = np.reshape(y, (len(y), 1))
    return y

def make_batches(size, batch_size):
    nb_batch = int(np.ceil(size/float(batch_size)))
    return [(i*batch_size, min(size, (i+1)*batch_size)) for i in range(0, nb_batch)]

def standardize_X(X):
    if type(X) == list:
        return X
    else:
        return [X]

def slice_X(X, start=None, stop=None):
    if type(X) == list:
        if hasattr(start, '__len__'):
            return [x[start] for x in X]
        else:
            return [x[start:stop] for x in X]
    else:
        if hasattr(start, '__len__'):
            return X[start]
        else:
            return X[start:stop]

def calculate_class_weights(Y, class_weight):
    if isinstance(class_weight, dict):
        if Y.shape[1] > 1:
            y_classes = Y.argmax(axis=1)
        elif Y.shape[1] == 1:
            y_classes = np.reshape(Y, Y.shape[0])
        else:
            y_classes = Y
        w = np.array(map(lambda x: class_weight[x], y_classes))
    else:
        w = np.ones((Y.shape[0]))
    return w

class Model(object):

    def compile(self, optimizer, loss, class_mode="categorical", theano_mode=None):
        self.optimizer = optimizers.get(optimizer)
        self.loss = objectives.get(loss)

        # input of model 
        self.X_train = self.get_input(train=True)
        self.X_test = self.get_input(train=False)

        self.y_train = self.get_output(train=True)
        self.y_test = self.get_output(train=False)

        # target of model
        self.y = T.zeros_like(self.y_train)

        # parameter for rescaling the objective function
        self.class_weights = T.vector()

        train_loss = self.loss(self.y, self.y_train, self.class_weights)
        test_score = self.loss(self.y, self.y_test)

        if class_mode == "categorical":
            train_accuracy = T.mean(T.eq(T.argmax(self.y, axis=-1), T.argmax(self.y_train, axis=-1)))
            test_accuracy = T.mean(T.eq(T.argmax(self.y, axis=-1), T.argmax(self.y_test, axis=-1)))

        elif class_mode == "binary":
            train_accuracy = T.mean(T.eq(self.y, T.round(self.y_train)))
            test_accuracy = T.mean(T.eq(self.y, T.round(self.y_test)))
        else:
            raise Exception("Invalid class mode:" + str(class_mode))
        self.class_mode = class_mode

        updates = self.optimizer.get_updates(self.params, self.regularizers, self.constraints, train_loss)

        if type(self.X_train) == list:
            train_ins = self.X_train + [self.y, self.class_weights]
            test_ins = self.X_test + [self.y]
            predict_ins = self.X_test
        else:
            train_ins = [self.X_train, self.y, self.class_weights]
            test_ins = [self.X_test, self.y]
            predict_ins = [self.X_test]

        self._train = theano.function(train_ins, train_loss, 
            updates=updates, allow_input_downcast=True, mode=theano_mode)
        self._train_with_acc = theano.function(train_ins, [train_loss, train_accuracy], 
            updates=updates, allow_input_downcast=True, mode=theano_mode)
        self._predict = theano.function(predict_ins, self.y_test, 
            allow_input_downcast=True, mode=theano_mode)
        self._test = theano.function(test_ins, test_score, 
            allow_input_downcast=True, mode=theano_mode)
        self._test_with_acc = theano.function(test_ins, [test_score, test_accuracy], 
            allow_input_downcast=True, mode=theano_mode)


<<<<<<< HEAD
class Sequential(Model):
    def __init__(self):
        self.layers = []
        self.params = [] # learnable
        self.regularizers = [] # same size as params
        self.constraints = [] # same size as params


    def add(self, layer):
        self.layers.append(layer)
        if len(self.layers) > 1:
            self.layers[-1].connect(self.layers[-2])
        self.params += [p for p in layer.params]
        
        if hasattr(layer, 'regularizers') and len(layer.regularizers) == len(layer.params):
            for r in layer.regularizers:
                if r:
                    self.regularizers.append(r)
                else:
                    self.regularizers.append(regularizers.identity)
        elif hasattr(layer, 'regularizer') and layer.regularizer:
            self.regularizers += [layer.regularizer for _ in range(len(layer.params))]
        else:
            self.regularizers += [regularizers.identity for _ in range(len(layer.params))]

        if hasattr(layer, 'constraints') and len(layer.constraints) == len(layer.params):
            for c in layer.constraints:
                if c:
                    self.constraints.append(c)
                else:
                    self.constraints.append(constraints.identity)
        elif hasattr(layer, 'constraint') and layer.constraint:
            self.constraints += [layer.constraint for _ in range(len(layer.params))]
        else:
            self.constraints += [constraints.identity for _ in range(len(layer.params))]


    def get_output(self, train=False):
        return self.layers[-1].get_output(train)


    def get_input(self, train=False):
        if not hasattr(self.layers[0], 'input'):
            for l in self.layers:
                if hasattr(l, 'input'):
                    break
            ndim = l.input.ndim 
            self.layers[0].input = ndim_tensor(ndim)
        return self.layers[0].get_input(train)

    def train(self, X, y, accuracy=False, class_weight=None):
        if class_weight is not None and (self.loss is objectives.get('mean_absolute_error') or self.loss is objectives.get('mean_squared_error')):
            import warnings
            warnings.warn("Using class_weight with incompatible loss, ignoring class_weight parameter", RuntimeWarning)
            class_weight = None

=======
    def train(self, X, y, accuracy=False):
>>>>>>> a44d5a7d
        X = standardize_X(X)
        y = standardize_y(y)

        # calculate the weight vector for the loss function
        w = calculate_class_weights(y, class_weight)

        ins = X + [y, w]
        if accuracy:
            return self._train_with_acc(*ins)
        else:
            return self._train(*ins)
        

    def test(self, X, y, accuracy=False):
        X = standardize_X(X)
        y = standardize_y(y)
        ins = X + [y]
        if accuracy:
            return self._test_with_acc(*ins)
        else:
            return self._test(*ins)


    def fit(self, X, y, batch_size=128, nb_epoch=100, verbose=1, callbacks=[],
            validation_split=0., validation_data=None, shuffle=True, show_accuracy=False, class_weight=None):

        if class_weight is not None and (self.loss is objectives.get('mean_absolute_error') or self.loss is objectives.get('mean_squared_error')):
            import warnings
            warnings.warn("Using class_weight with incompatible loss, ignoring class_weight parameter", RuntimeWarning)
            class_weight = None

        X = standardize_X(X)
        y = standardize_y(y)

        do_validation = False
        if validation_data:
            try:
                X_val, y_val = validation_data
            except:
                raise Exception("Invalid format for validation data; provide a tuple (X_val, y_val). \
                    X_val may be a numpy array or a list of numpy arrays depending on your model input.")
            do_validation = True
            X_val = standardize_X(X_val)
            y_val = standardize_y(y_val)
            if verbose:
                print("Train on %d samples, validate on %d samples" % (len(y), len(y_val)))
        else:
            if 0 < validation_split < 1:
                # If a validation split size is given (e.g. validation_split=0.2)
                # then split X into smaller X and X_val,
                # and split y into smaller y and y_val.
                do_validation = True
                split_at = int(len(y) * (1 - validation_split))
                (X, X_val) = (slice_X(X, 0, split_at), slice_X(X, split_at))
                (y, y_val) = (y[0:split_at], y[split_at:])
                if verbose:
                    print("Train on %d samples, validate on %d samples" % (len(y), len(y_val)))

        index_array = np.arange(len(y))

        callbacks = cbks.CallbackList(callbacks)
        if verbose:
            callbacks.append(cbks.BaseLogger())
        callbacks.append(cbks.History())

        callbacks._set_model(self)
        callbacks._set_params({
            'batch_size': batch_size,
            'nb_epoch': nb_epoch,
            'nb_sample': len(y),
            'verbose': verbose,
            'do_validation': do_validation,
            'show_accuracy': show_accuracy
        })
        callbacks.on_train_begin()

        for epoch in range(nb_epoch):
            callbacks.on_epoch_begin(epoch)
            if shuffle:
                np.random.shuffle(index_array)

            batches = make_batches(len(y), batch_size)
            for batch_index, (batch_start, batch_end) in enumerate(batches):
                batch_ids = index_array[batch_start:batch_end]
                X_batch = slice_X(X, batch_ids)
                y_batch = y[batch_ids]
                # calculate weight vector for current batch
                w = calculate_class_weights(y_batch, class_weight)

                batch_logs = {}
                batch_logs['batch'] = batch_index
                batch_logs['size'] = len(batch_ids)
                callbacks.on_batch_begin(batch_index, batch_logs)

                ins = X_batch + [y_batch, w]
                if show_accuracy:
                    loss, acc = self._train_with_acc(*ins)
                    batch_logs['accuracy'] = acc
                else:
                    loss = self._train(*ins)
                batch_logs['loss'] = loss

                callbacks.on_batch_end(batch_index, batch_logs)
                
                if batch_index == len(batches) - 1: # last batch
                    # validation
                    epoch_logs = {}
                    if do_validation:
                        if show_accuracy:
                            val_loss, val_acc = self.evaluate(X_val, y_val, batch_size=batch_size, \
                                verbose=0, show_accuracy=True)
                            epoch_logs['val_accuracy'] = val_acc
                        else:
                            val_loss = self.evaluate(X_val, y_val, batch_size=batch_size, verbose=0)
                        epoch_logs['val_loss'] = val_loss

            callbacks.on_epoch_end(epoch, epoch_logs)

        callbacks.on_train_end()
        # return history
        return callbacks.callbacks[-1]

    def predict(self, X, batch_size=128, verbose=1):
        X = standardize_X(X)
        batches = make_batches(len(X[0]), batch_size)
        if verbose == 1:
            progbar = Progbar(target=len(X[0]))
        for batch_index, (batch_start, batch_end) in enumerate(batches):
            X_batch = slice_X(X, batch_start, batch_end)
            batch_preds = self._predict(*X_batch)

            if batch_index == 0:
                shape = (len(X[0]),) + batch_preds.shape[1:]
                preds = np.zeros(shape)
            preds[batch_start:batch_end] = batch_preds

            if verbose == 1:
                progbar.update(batch_end)

        return preds

    def predict_proba(self, X, batch_size=128, verbose=1):
        preds = self.predict(X, batch_size, verbose)
        if preds.min() < 0 or preds.max() > 1:
            warnings.warn("Network returning invalid probability values.")
        return preds


    def predict_classes(self, X, batch_size=128, verbose=1):
        proba = self.predict(X, batch_size=batch_size, verbose=verbose)
        if self.class_mode == "categorical":
            return proba.argmax(axis=-1)
        else:
            return (proba > 0.5).astype('int32')


    def evaluate(self, X, y, batch_size=128, show_accuracy=False, verbose=1):
        X = standardize_X(X)
        y = standardize_y(y)

        if show_accuracy:
            tot_acc = 0.
        tot_score = 0.
        seen = 0

        batches = make_batches(len(y), batch_size)
        if verbose:
            progbar = Progbar(target=len(y), verbose=verbose)
        for batch_index, (batch_start, batch_end) in enumerate(batches):
            X_batch = slice_X(X, batch_start, batch_end)
            y_batch = y[batch_start:batch_end]

            ins = X_batch + [y_batch]
            if show_accuracy:
                loss, acc = self._test_with_acc(*ins)
                tot_acc += acc * len(y_batch)
                log_values = [('loss', loss), ('acc.', acc)]
            else:
                loss = self._test(*ins)
                log_values = [('loss', loss)]
            tot_score += loss * len(y_batch)
            seen += len(y_batch)

            # logging
            if verbose:
                progbar.update(batch_end, log_values)

        if show_accuracy:
            return tot_score / seen, tot_acc / seen
        else:
            return tot_score / seen


class Sequential(Model, containers.Sequential):
    '''
        Inherits from Model the following methods:
            - compile
            - train
            - test
            - evaluate
            - fit
            - predict
            - predict_proba
            - predict_classes

        Inherits from containers.Sequential the following methods:
            - add 
            - get_output
            - get_input
            - get_weights
            - set_weights
    '''
    def __init__(self):
        self.layers = []
        self.params = [] # learnable
        self.regularizers = [] # same size as params
        self.constraints = [] # same size as params


    def get_config(self, verbose=0):
        layers = []
        for i, l in enumerate(self.layers):
            config = l.get_config()
            layers.append(config)
        if verbose:
            printv(layers)
        return layers


    def save_weights(self, filepath, overwrite=False):
        # Save weights from all layers to HDF5
        import h5py
        import os.path
        # if file exists and should not be overwritten
        if not overwrite and os.path.isfile(filepath):
            overwrite = input('[WARNING] %s already exists - overwrite? [y/n]' % (filepath))
            while overwrite not in ['y', 'n']:
                overwrite = input('Enter "y" (overwrite) or "n" (cancel).')
            if overwrite == 'n':
                return
            print('[TIP] Next time specify overwrite=True in save_weights!')

        f = h5py.File(filepath, 'w')
        f.attrs['nb_layers'] = len(self.layers)
        for k, l in enumerate(self.layers):
            g = f.create_group('layer_{}'.format(k))
            weights = l.get_weights()
            g.attrs['nb_params'] = len(weights)
            for n, param in enumerate(weights):
                param_name = 'param_{}'.format(n)
                param_dset = g.create_dataset(param_name, param.shape, dtype=param.dtype)
                param_dset[:] = param
        f.flush()
        f.close()

    def load_weights(self, filepath):
        # Loads weights from HDF5 file
        import h5py
        f = h5py.File(filepath)
        for k in range(f.attrs['nb_layers']):
            g = f['layer_{}'.format(k)]
            weights = [g['param_{}'.format(p)] for p in range(g.attrs['nb_params'])]
            self.layers[k].set_weights(weights)
        f.close()
        <|MERGE_RESOLUTION|>--- conflicted
+++ resolved
@@ -110,72 +110,16 @@
             allow_input_downcast=True, mode=theano_mode)
 
 
-<<<<<<< HEAD
-class Sequential(Model):
-    def __init__(self):
-        self.layers = []
-        self.params = [] # learnable
-        self.regularizers = [] # same size as params
-        self.constraints = [] # same size as params
-
-
-    def add(self, layer):
-        self.layers.append(layer)
-        if len(self.layers) > 1:
-            self.layers[-1].connect(self.layers[-2])
-        self.params += [p for p in layer.params]
-        
-        if hasattr(layer, 'regularizers') and len(layer.regularizers) == len(layer.params):
-            for r in layer.regularizers:
-                if r:
-                    self.regularizers.append(r)
-                else:
-                    self.regularizers.append(regularizers.identity)
-        elif hasattr(layer, 'regularizer') and layer.regularizer:
-            self.regularizers += [layer.regularizer for _ in range(len(layer.params))]
-        else:
-            self.regularizers += [regularizers.identity for _ in range(len(layer.params))]
-
-        if hasattr(layer, 'constraints') and len(layer.constraints) == len(layer.params):
-            for c in layer.constraints:
-                if c:
-                    self.constraints.append(c)
-                else:
-                    self.constraints.append(constraints.identity)
-        elif hasattr(layer, 'constraint') and layer.constraint:
-            self.constraints += [layer.constraint for _ in range(len(layer.params))]
-        else:
-            self.constraints += [constraints.identity for _ in range(len(layer.params))]
-
-
-    def get_output(self, train=False):
-        return self.layers[-1].get_output(train)
-
-
-    def get_input(self, train=False):
-        if not hasattr(self.layers[0], 'input'):
-            for l in self.layers:
-                if hasattr(l, 'input'):
-                    break
-            ndim = l.input.ndim 
-            self.layers[0].input = ndim_tensor(ndim)
-        return self.layers[0].get_input(train)
-
     def train(self, X, y, accuracy=False, class_weight=None):
         if class_weight is not None and (self.loss is objectives.get('mean_absolute_error') or self.loss is objectives.get('mean_squared_error')):
             import warnings
             warnings.warn("Using class_weight with incompatible loss, ignoring class_weight parameter", RuntimeWarning)
             class_weight = None
 
-=======
-    def train(self, X, y, accuracy=False):
->>>>>>> a44d5a7d
         X = standardize_X(X)
         y = standardize_y(y)
-
         # calculate the weight vector for the loss function
         w = calculate_class_weights(y, class_weight)
-
         ins = X + [y, w]
         if accuracy:
             return self._train_with_acc(*ins)
@@ -256,6 +200,7 @@
                 batch_ids = index_array[batch_start:batch_end]
                 X_batch = slice_X(X, batch_ids)
                 y_batch = y[batch_ids]
+
                 # calculate weight vector for current batch
                 w = calculate_class_weights(y_batch, class_weight)
 
@@ -374,7 +319,6 @@
             - predict
             - predict_proba
             - predict_classes
-
         Inherits from containers.Sequential the following methods:
             - add 
             - get_output
@@ -405,9 +349,13 @@
         import os.path
         # if file exists and should not be overwritten
         if not overwrite and os.path.isfile(filepath):
-            overwrite = input('[WARNING] %s already exists - overwrite? [y/n]' % (filepath))
+            import sys
+            get_input = input
+            if sys.version_info[:2] <= (2, 7):
+                get_input = raw_input
+            overwrite = get_input('[WARNING] %s already exists - overwrite? [y/n]' % (filepath))
             while overwrite not in ['y', 'n']:
-                overwrite = input('Enter "y" (overwrite) or "n" (cancel).')
+                overwrite = get_input('Enter "y" (overwrite) or "n" (cancel).')
             if overwrite == 'n':
                 return
             print('[TIP] Next time specify overwrite=True in save_weights!')
@@ -434,4 +382,4 @@
             weights = [g['param_{}'.format(p)] for p in range(g.attrs['nb_params'])]
             self.layers[k].set_weights(weights)
         f.close()
-        +
