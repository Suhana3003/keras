from keras.src import backend
from keras.src import ops
from keras.src import tree
from keras.src.api_export import keras_export
from keras.src.layers.layer import Layer
from keras.src.layers.rnn.dropout_rnn_cell import DropoutRNNCell
from keras.src.layers.rnn.stacked_rnn_cells import StackedRNNCells
from keras.src.saving import serialization_lib
from keras.src.utils import tracking


@keras_export("keras.layers.RNN")
class RNN(Layer):
    """Base class for recurrent layers.

    Args:
        cell: A RNN cell instance or a list of RNN cell instances.
            A RNN cell is a class that has:
            - A `call(input_at_t, states_at_t)` method, returning
            `(output_at_t, states_at_t_plus_1)`. The call method of the
            cell can also take the optional argument `constants`, see
            section "Note on passing external constants" below.
            - A `state_size` attribute. This can be a single integer
            (single state) in which case it is the size of the recurrent
            state. This can also be a list/tuple of integers
            (one size per state).
            - A `output_size` attribute, a single integer.
            - A `get_initial_state(batch_size=None)`
            method that creates a tensor meant to be fed to `call()` as the
            initial state, if the user didn't specify any initial state
            via other means. The returned initial state should have
            shape `(batch_size, cell.state_size)`.
            The cell might choose to create a tensor full of zeros,
            or other values based on the cell's implementation.
            `inputs` is the input tensor to the RNN layer, with shape
            `(batch_size, timesteps, features)`.
            If this method is not implemented
            by the cell, the RNN layer will create a zero filled tensor
            with shape `(batch_size, cell.state_size)`.
            In the case that `cell` is a list of RNN cell instances, the cells
            will be stacked on top of each other in the RNN, resulting in an
            efficient stacked RNN.
        return_sequences: Boolean (default `False`). Whether to return the last
            output in the output sequence, or the full sequence.
        return_state: Boolean (default `False`).
            Whether to return the last state in addition to the output.
        go_backwards: Boolean (default `False`).
            If `True`, process the input sequence backwards and return the
            reversed sequence.
        stateful: Boolean (default `False`). If True, the last state
            for each sample at index `i` in a batch will be used as initial
            state for the sample of index `i` in the following batch.
        unroll: Boolean (default `False`).
            If True, the network will be unrolled, else a symbolic loop will be
            used. Unrolling can speed-up a RNN, although it tends to be more
            memory-intensive. Unrolling is only suitable for short sequences.
        zero_output_for_mask: Boolean (default `False`).
            Whether the output should use zeros for the masked timesteps.
            Note that this field is only used when `return_sequences`
            is `True` and `mask` is provided.
            It can useful if you want to reuse the raw output sequence of
            the RNN without interference from the masked timesteps, e.g.,
            merging bidirectional RNNs.

    Call arguments:
        inputs: Input tensor.
        initial_state: List of initial state tensors to be passed to the first
            call of the cell.
        mask: Binary tensor of shape `[batch_size, timesteps]`
            indicating whether a given timestep should be masked.
            An individual `True` entry indicates that the corresponding
            timestep should be utilized, while a `False` entry indicates
            that the corresponding timestep should be ignored.
        training: Python boolean indicating whether the layer should behave in
            training mode or in inference mode. This argument is passed
            to the cell when calling it.
            This is for use with cells that use dropout.

    Input shape:
        3-D tensor with shape `(batch_size, timesteps, features)`.

    Output shape:

    - If `return_state`: a list of tensors. The first tensor is
    the output. The remaining tensors are the last states,
    each with shape `(batch_size, state_size)`, where `state_size` could
    be a high dimension tensor shape.
    - If `return_sequences`: 3D tensor with shape
    `(batch_size, timesteps, output_size)`.

    Masking:

    This layer supports masking for input data with a variable number
    of timesteps. To introduce masks to your data,
    use a `keras.layers.Embedding` layer with the `mask_zero` parameter
    set to `True`.

    Note on using statefulness in RNNs:

    You can set RNN layers to be 'stateful', which means that the states
    computed for the samples in one batch will be reused as initial states
    for the samples in the next batch. This assumes a one-to-one mapping
    between samples in different successive batches.

    To enable statefulness:

    - Specify `stateful=True` in the layer constructor.
    - Specify a fixed batch size for your model, by passing
<<<<<<< HEAD
        `batch_size=...` to the `Input` layer(s) of your model.
    - Specify `shuffle=False` when calling `fit()`, since your
        batches are expected to be temporally ordered.

    To reset the states of your model, call `.reset_state()` on either
=======
    If sequential model:
        Pass `batch_size=1` to `model.fit()` or use a dataset based on a
        generator or `tf.data.Dataset`.
    Else for functional model with 1 or more Input layers:
        `batch_shape=(...)` to all the first layers in your model.
    This is the expected shape of your inputs
    *including the batch size*.
    It should be a tuple of integers, e.g. `(32, 10, 100)`.
    - Specify `shuffle=False` when calling `fit()`.

    To reset the states of your model, call `.reset_states()` on either
>>>>>>> 713382b7
    a specific layer, or on your entire model.

    Note on specifying the initial state of RNNs:

    You can specify the initial state of RNN layers symbolically by
    calling them with the keyword argument `initial_state`. The value of
    `initial_state` should be a tensor or list of tensors representing
    the initial state of the RNN layer.

    You can specify the initial state of RNN layers numerically by
    calling `reset_state()` with the keyword argument `states`. The value of
    `states` should be a numpy array or list of numpy arrays representing
    the initial state of the RNN layer.

    Examples:

    ```python
    from keras.layers import RNN
    from keras import ops

    # First, let's define a RNN Cell, as a layer subclass.
    class MinimalRNNCell(keras.Layer):

        def __init__(self, units, **kwargs):
            super().__init__(**kwargs)
            self.units = units
            self.state_size = units

        def build(self, input_shape):
            self.kernel = self.add_weight(shape=(input_shape[-1], self.units),
                                          initializer='uniform',
                                          name='kernel')
            self.recurrent_kernel = self.add_weight(
                shape=(self.units, self.units),
                initializer='uniform',
                name='recurrent_kernel')
            self.built = True

        def call(self, inputs, states):
            prev_output = states[0]
            h = ops.matmul(inputs, self.kernel)
            output = h + ops.matmul(prev_output, self.recurrent_kernel)
            return output, [output]

    # Let's use this cell in a RNN layer:

    cell = MinimalRNNCell(32)
    x = keras.Input((None, 5))
    layer = RNN(cell)
    y = layer(x)

    # Here's how to use the cell to build a stacked RNN:

    cells = [MinimalRNNCell(32), MinimalRNNCell(64)]
    x = keras.Input((None, 5))
    layer = RNN(cells)
    y = layer(x)
    ```
    """

    def __init__(
        self,
        cell,
        return_sequences=False,
        return_state=False,
        go_backwards=False,
        stateful=False,
        unroll=False,
        zero_output_for_mask=False,
        **kwargs,
    ):
        if isinstance(cell, (list, tuple)):
            cell = StackedRNNCells(cell)
        if "call" not in dir(cell):
            raise ValueError(
                "Argument `cell` should have a `call` method. "
                f"Received: cell={cell}"
            )
        if "state_size" not in dir(cell):
            raise ValueError(
                "The RNN cell should have a `state_size` attribute "
                "(single integer or list of integers, "
                "one integer per RNN state). "
                f"Received: cell={cell}"
            )
        super().__init__(**kwargs)

        # If True, the output for masked timestep will be zeros, whereas in the
        # False case, output from previous timestep is returned for masked
        # timestep.
        self.zero_output_for_mask = zero_output_for_mask
        self.cell = cell
        self.return_sequences = return_sequences
        self.return_state = return_state
        self.go_backwards = go_backwards
        self.stateful = stateful
        self.unroll = unroll

        self.supports_masking = True
        self.input_spec = None
        self.states = None

        state_size = getattr(self.cell, "state_size", None)
        if state_size is None:
            raise ValueError(
                "state_size must be specified as property on the RNN cell."
            )
        if not isinstance(state_size, (list, tuple, int)):
            raise ValueError(
                "state_size must be an integer, or a list/tuple of integers "
                "(one for each state tensor)."
            )
        if isinstance(state_size, int):
            self.state_size = [state_size]
            self.single_state = True
        else:
            self.state_size = list(state_size)
            self.single_state = False

    def compute_output_shape(self, sequences_shape, initial_state_shape=None):
        batch_size = sequences_shape[0]
        length = sequences_shape[1]
        states_shape = []
        for state_size in self.state_size:
            if isinstance(state_size, int):
                states_shape.append((batch_size, state_size))
            elif isinstance(state_size, (list, tuple)):
                states_shape.append([(batch_size, s) for s in state_size])

        output_size = getattr(self.cell, "output_size", None)
        if output_size is None:
            output_size = self.state_size[0]
        if not isinstance(output_size, int):
            raise ValueError("output_size must be an integer.")
        if self.return_sequences:
            output_shape = (batch_size, length, output_size)
        else:
            output_shape = (batch_size, output_size)
        if self.return_state:
            return output_shape, *states_shape
        return output_shape

    def compute_mask(self, _, mask):
        # Time step masks must be the same for each input.
        # This is because the mask for an RNN is of size [batch, time_steps, 1],
        # and specifies which time steps should be skipped, and a time step
        # must be skipped for all inputs.
        mask = tree.flatten(mask)[0]
        output_mask = mask if self.return_sequences else None
        if self.return_state:
            state_mask = [None for _ in self.state_size]
            return [output_mask] + state_mask
        else:
            return output_mask

    def build(self, sequences_shape, initial_state_shape=None):
        # Build cell (if layer).
        step_input_shape = (sequences_shape[0],) + tuple(sequences_shape[2:])
        if isinstance(self.cell, Layer) and not self.cell.built:
            self.cell.build(step_input_shape)
            self.cell.built = True
        if self.stateful:
            if self.states is not None:
                self.reset_state()
            else:
                if sequences_shape[0] is None:
                    raise ValueError(
                        "When using `stateful=True` in a RNN, the "
                        "batch size must be static. Found dynamic "
                        f"batch size: sequence.shape={sequences_shape}"
                    )
                self._create_state_variables(sequences_shape[0])
        self.built = True

    @tracking.no_automatic_dependency_tracking
    def _create_state_variables(self, batch_size):
        with backend.name_scope(self.name, caller=self):
            self.states = tree.map_structure(
                lambda value: backend.Variable(
                    value,
                    trainable=False,
                    dtype=self.variable_dtype,
                    name="rnn_state",
                ),
                self.get_initial_state(batch_size),
            )

    def get_initial_state(self, batch_size):
        get_initial_state_fn = getattr(self.cell, "get_initial_state", None)
        if get_initial_state_fn:
            init_state = get_initial_state_fn(batch_size=batch_size)
        else:
            return [
                ops.zeros((batch_size, d), dtype=self.cell.compute_dtype)
                for d in self.state_size
            ]

        # RNN expect the states in a list, even if single state.
        if not tree.is_nested(init_state):
            init_state = [init_state]
        # Force the state to be a list in case it is a namedtuple eg
        # LSTMStateTuple.
        return list(init_state)

    def reset_states(self):
        # Compatibility alias.
        self.reset_state()

    def reset_state(self):
        if self.states is not None:
            for v in self.states:
                v.assign(ops.zeros_like(v))

    def inner_loop(self, sequences, initial_state, mask, training=False):
        cell_kwargs = {}
        if isinstance(self.cell, Layer) and self.cell._call_has_training_arg:
            cell_kwargs["training"] = training

        def step(inputs, states):
            output, new_states = self.cell(inputs, states, **cell_kwargs)
            if not tree.is_nested(new_states):
                new_states = [new_states]
            return output, new_states

        if not tree.is_nested(initial_state):
            initial_state = [initial_state]

        return backend.rnn(
            step,
            sequences,
            initial_state,
            go_backwards=self.go_backwards,
            mask=mask,
            unroll=self.unroll,
            input_length=sequences.shape[1],
            zero_output_for_mask=self.zero_output_for_mask,
            return_all_outputs=self.return_sequences,
        )

    def call(
        self,
        sequences,
        initial_state=None,
        mask=None,
        training=False,
    ):
        timesteps = sequences.shape[1]
        if self.unroll and timesteps is None:
            raise ValueError(
                "Cannot unroll a RNN if the "
                "time dimension is undefined. \n"
                "- If using a Sequential model, "
                "specify the time dimension by passing "
                "an `Input()` as your first layer.\n"
                "- If using the functional API, specify "
                "the time dimension by passing a `shape` "
                "or `batch_shape` argument to your `Input()`."
            )

        if initial_state is None:
            if self.stateful:
                initial_state = self.states
            else:
                initial_state = self.get_initial_state(
                    batch_size=ops.shape(sequences)[0]
                )
        # RNN expect the states in a list, even if single state.
        if not tree.is_nested(initial_state):
            initial_state = [initial_state]
        initial_state = list(initial_state)

        # Cast states to compute dtype.
        # Note that states may be deeply nested
        # (e.g. in the stacked cells case).
        initial_state = tree.map_structure(
            lambda x: backend.convert_to_tensor(
                x, dtype=self.cell.compute_dtype
            ),
            initial_state,
        )

        # Prepopulate the dropout state so that the inner_loop is stateless
        # this is particularly important for JAX backend.
        self._maybe_config_dropout_masks(
            self.cell, sequences[:, 0, :], initial_state
        )

        last_output, outputs, states = self.inner_loop(
            sequences=sequences,
            initial_state=initial_state,
            mask=mask,
            training=training,
        )
        last_output = ops.cast(last_output, self.compute_dtype)
        outputs = ops.cast(outputs, self.compute_dtype)
        states = tree.map_structure(
            lambda x: ops.cast(x, dtype=self.compute_dtype), states
        )
        self._maybe_reset_dropout_masks(self.cell)

        if self.stateful:
            for self_state, state in zip(
                tree.flatten(self.states), tree.flatten(states)
            ):
                self_state.assign(state)

        if self.return_sequences:
            output = outputs
        else:
            output = last_output

        if self.return_state:
            return output, *states
        return output

    def _maybe_config_dropout_masks(self, cell, input_sequence, input_state):
        state = (
            input_state[0]
            if isinstance(input_state, (list, tuple))
            else input_state
        )
        if isinstance(cell, DropoutRNNCell):
            cell.get_dropout_mask(input_sequence)
            cell.get_recurrent_dropout_mask(state)
        if isinstance(cell, StackedRNNCells):
            for c, s in zip(cell.cells, input_state):
                self._maybe_config_dropout_masks(c, input_sequence, s)
                # Replicate the behavior of `StackedRNNCells.call` to compute
                # the inputs for the next cell.
                s = list(s) if tree.is_nested(s) else [s]
                cell_call_fn = c.__call__ if callable(c) else c.call
                input_sequence, _ = cell_call_fn(input_sequence, s)

    def _maybe_reset_dropout_masks(self, cell):
        if isinstance(cell, DropoutRNNCell):
            cell.reset_dropout_mask()
            cell.reset_recurrent_dropout_mask()
        if isinstance(cell, StackedRNNCells):
            for c in cell.cells:
                self._maybe_reset_dropout_masks(c)

    def get_config(self):
        config = {
            "return_sequences": self.return_sequences,
            "return_state": self.return_state,
            "go_backwards": self.go_backwards,
            "stateful": self.stateful,
            "unroll": self.unroll,
            "zero_output_for_mask": self.zero_output_for_mask,
        }
        config["cell"] = serialization_lib.serialize_keras_object(self.cell)
        base_config = super().get_config()
        return {**base_config, **config}

    @classmethod
    def from_config(cls, config, custom_objects=None):
        cell = serialization_lib.deserialize_keras_object(
            config.pop("cell"), custom_objects=custom_objects
        )
        layer = cls(cell, **config)
        return layer<|MERGE_RESOLUTION|>--- conflicted
+++ resolved
@@ -106,25 +106,15 @@
 
     - Specify `stateful=True` in the layer constructor.
     - Specify a fixed batch size for your model, by passing
-<<<<<<< HEAD
         `batch_size=...` to the `Input` layer(s) of your model.
+        Remember to also specify the same `batch_size=...` when
+        calling `fit()`, or otherwise use a generator-like
+        data source like a `keras.utils.PyDataset` or a
+        `tf.data.Dataset`.
     - Specify `shuffle=False` when calling `fit()`, since your
         batches are expected to be temporally ordered.
 
     To reset the states of your model, call `.reset_state()` on either
-=======
-    If sequential model:
-        Pass `batch_size=1` to `model.fit()` or use a dataset based on a
-        generator or `tf.data.Dataset`.
-    Else for functional model with 1 or more Input layers:
-        `batch_shape=(...)` to all the first layers in your model.
-    This is the expected shape of your inputs
-    *including the batch size*.
-    It should be a tuple of integers, e.g. `(32, 10, 100)`.
-    - Specify `shuffle=False` when calling `fit()`.
-
-    To reset the states of your model, call `.reset_states()` on either
->>>>>>> 713382b7
     a specific layer, or on your entire model.
 
     Note on specifying the initial state of RNNs:
